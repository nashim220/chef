#
# Author:: Daniel DeLeo (<dan@opscode.com>)
# Copyright:: Copyright (c) 2010-2011 Opscode, Inc.
# License:: Apache License, Version 2.0
#
# Licensed under the Apache License, Version 2.0 (the "License");
# you may not use this file except in compliance with the License.
# You may obtain a copy of the License at
# 
#     http://www.apache.org/licenses/LICENSE-2.0
# 
# Unless required by applicable law or agreed to in writing, software
# distributed under the License is distributed on an "AS IS" BASIS,
# WITHOUT WARRANTIES OR CONDITIONS OF ANY KIND, either express or implied.
# See the License for the specific language governing permissions and
# limitations under the License.

class Chef
  CHEF_ROOT = File.dirname(File.expand_path(File.dirname(__FILE__)))
<<<<<<< HEAD
  VERSION = '0.10.7'
=======
  VERSION = '0.10.8'
>>>>>>> 4ae2e384
end

# NOTE: the Chef::Version class is defined in version_class.rb<|MERGE_RESOLUTION|>--- conflicted
+++ resolved
@@ -17,11 +17,7 @@
 
 class Chef
   CHEF_ROOT = File.dirname(File.expand_path(File.dirname(__FILE__)))
-<<<<<<< HEAD
-  VERSION = '0.10.7'
-=======
   VERSION = '0.10.8'
->>>>>>> 4ae2e384
 end
 
 # NOTE: the Chef::Version class is defined in version_class.rb