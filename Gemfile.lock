--- conflicted
+++ resolved
@@ -12,13 +12,8 @@
 
 GIT
   remote: http://github.com/opscode/omnibus-software
-<<<<<<< HEAD
-  revision: 01df1dfee2d348933cdc0022125c58d006f6bb9e
+  revision: b4d551aafcdadd7f3c3b161120c0f83a9fe3e4f8
   branch: master
-=======
-  revision: eb6739c5646766240305c5291d19464989336826
-  branch: performance-improvements
->>>>>>> 07157f94
   specs:
     omnibus-software (0.0.1)
 
