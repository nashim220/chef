--- conflicted
+++ resolved
@@ -14,12 +14,9 @@
 * User resource now only prints the name during why-run runs. (CHEF-5180)
 * Providers are now set correctly on CloudLinux. (CHEF-5182)
 * -E option now works with single lettered environments (CHEF-3075)
-<<<<<<< HEAD
 * Set --run-lock-timeout to wait/bail if another client has the runlock (CHEF-5074)
-=======
 * A node's environment can now be set with 'knife node environment set NODE ENVIRONMENT' (CHEF-1910)
 * remote\_file's source attribute does not support DelayedEvaluators (CHEF-5162)
->>>>>>> 385f993a
 
 ## Last Release: 11.12.0 RC1 (03/31/2014)
 * SIGTERM will once-more kill a non-daemonized chef-client (CHEF-5172)
