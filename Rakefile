--- conflicted
+++ resolved
@@ -333,7 +333,6 @@
   end
 
   namespace :provider do
-<<<<<<< HEAD
     desc "Run cucumber tests for directory resources"
     Cucumber::Rake::Task.new(:directory) do |t|
       t.profile = "provider_directory"
@@ -345,19 +344,18 @@
     end
 
     desc "Run cucumber tests for file resources"
-    Cucumber::Rake::Task.new(:execute) do |t|
+    Cucumber::Rake::Task.new(:file) do |t|
       t.profile = "provider_file"
     end
 
     desc "Run cucumber tests for remote_file resources"
-=======
+    Cucumber::Rake::Task.new(:remote_file) do |t|
+      t.profile = "provider_remote_file"
+    end
+
+    desc "Run cucumber tests for template resources"
     Cucumber::Rake::Task.new(:template) do |t|
       t.profile = "provider_template"
-    end
-
->>>>>>> 31456f5b
-    Cucumber::Rake::Task.new(:remote_file) do |t|
-      t.profile = "provider_remote_file"
     end
     
     namespace :package do
