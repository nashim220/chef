#
# Author:: Nate Walck (<nate.walck@gmail.com>)
# Copyright:: Copyright 2015-2016, Facebook, Inc.
# License:: Apache License, Version 2.0
#
# Licensed under the Apache License, Version 2.0 (the "License");
# you may not use this file except in compliance with the License.
# You may obtain a copy of the License at
#
#     http://www.apache.org/licenses/LICENSE-2.0
#
# Unless required by applicable law or agreed to in writing, software
# distributed under the License is distributed on an "AS IS" BASIS,
# WITHOUT WARRANTIES OR CONDITIONS OF ANY KIND, either express or implied.
# See the License for the specific language governing permissions and
# limitations under the License.
#

require "chef/resource"

class Chef
  class Resource
    class OsxProfile < Chef::Resource
      provides :osx_profile, os: "darwin"
      provides :osx_config_profile, os: "darwin"

<<<<<<< HEAD
      identity_attr :profile_name

      description "Use the osx_profile resource to manage configuration profiles (.mobileconfig files)"\
                  " on the macOS platform. The osx_profile resource installs profiles by using"\
                  " the uuidgen library to generate a unique ProfileUUID, and then using the"\
                  " profiles command to install the profile on the system."
      introduced "12.7"
=======
      description "12.7"
>>>>>>> 3cf017df

      default_action :install
      allowed_actions :install, :remove

      property :profile_name, String, name_property: true, identity: true
      property :profile, [ String, Hash ]
      property :identifier, String
      property :path, String
    end
  end
end<|MERGE_RESOLUTION|>--- conflicted
+++ resolved
@@ -24,17 +24,11 @@
       provides :osx_profile, os: "darwin"
       provides :osx_config_profile, os: "darwin"
 
-<<<<<<< HEAD
-      identity_attr :profile_name
-
       description "Use the osx_profile resource to manage configuration profiles (.mobileconfig files)"\
                   " on the macOS platform. The osx_profile resource installs profiles by using"\
                   " the uuidgen library to generate a unique ProfileUUID, and then using the"\
                   " profiles command to install the profile on the system."
       introduced "12.7"
-=======
-      description "12.7"
->>>>>>> 3cf017df
 
       default_action :install
       allowed_actions :install, :remove
